--- conflicted
+++ resolved
@@ -28,11 +28,7 @@
             <ul class="navbar-nav">
                 <li class="nav-item"><a href="index.html" class="nav-link">Catalog</a></li>
                 <li class="nav-item"><a href="../about.html" class="nav-link">About PSL</a></li>
-<<<<<<< HEAD
                 <li class="nav-item"><a href="../Newsletter/archive.html" class="nav-link">Newsletter</a></li>
-=======
-                <li class="nav-item"><a href="../Newsletter/March.html" class="nav-link">Newsletter</a></li>
->>>>>>> 54ded357
             </ul>
         </nav>
 
