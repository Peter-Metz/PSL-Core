<!DOCTYPE html>
<html lang="en" dir="ltr">
    <head>
        <!-- Global site tag (gtag.js) - Google Analytics -->
        <script async src="https://www.googletagmanager.com/gtag/js?id=UA-128365658-1"></script>
        <script>
            window.dataLayer = window.dataLayer || [];
            function gtag(){dataLayer.push(arguments);}
            gtag('js', new Date());

            gtag('config', 'UA-128365658-1');
        </script>
        <link rel="stylesheet" href="https://use.fontawesome.com/releases/v5.5.0/css/all.css" integrity="sha384-B4dIYHKNBt8Bc12p+WXckhzcICo0wtJAoU8YZTY5qE0Id1GSseTk6S+L3BlXeVIU" crossorigin="anonymous">
        <meta charset="utf-8">
        <title>PSL Models</title>
        <!-- include bootstrap -->
        <link href="https://stackpath.bootstrapcdn.com/bootstrap/4.1.3/css/bootstrap.min.css" rel="stylesheet" integrity="sha384-MCw98/SFnGE8fJT3GXwEOngsV7Zt27NXFoaoApmYm81iuXoPkFOJwJ8ERdknLPMO" crossorigin="anonymous">
        <link rel="stylesheet" href="../CSS/catalog.css">
        <meta name="viewport" content="width=device-width, initial-scale=1">
    </head>
    <body id="page">
        <nav class="navbar navbar-expand-md navbar-light sticky-top" style="background-color:white">
            <div>
                <a href="../index.html" class="navbar-brand"><img src="../imgs/PSL.svg" height="40"></a>
            </div>
            <button class="navbar-toggler" data-toggle="collapse" data-target="#dropdownMenu">
                <span class="navbar-toggler-icon"></span>
            </button>
            <div class="collapse navbar-collapse" id="dropdownMenu">
                <ul class="navbar-nav">
                    <li class="nav-item active"><a class="nav-link" href="index.html">Catalog</a></li>
                    <li class="nav-item active"><a class="nav-link" href="../about.html">About PSL</a></li>
                    <li class="nav-item active"><a class="nav-link" href="../Newsletter/archive.html">Newsletter</a></li>
                </ul>
            </div>
            <span class="navbar-text" style="float:right; font-family:'Courier New', Courier, monospace; margin-right:2%">
                Open Models == Better Policy
            </span>
        </nav>

        <div class="container" id="content">
            <h1 style="margin-top:20px">Models</h1>
            <br>
            <div class="accordion" id="accordionParent">
                <!-- Create a collapsible card for each model in PSL -->
                
                    <div class="card">
<<<<<<< HEAD
                        <div class="card-header" id="Behavioral-Responses-heading" style="background-color:#e4e9ec">
=======
                        <div class="card-header" id="Behavioral-Responses">
>>>>>>> 83c36ca7
                                <h2>
                                    <a href="" style="color:inherit;" data-toggle="collapse" data-target="#Behavioral-Responses-collapse">Behavioral-Responses</a>
                                    <div class="float-right">
                                        <button
                                            class="btn collapse-button"
                                            type="button"
                                            data-toggle="collapse"
                                            data-target="#Behavioral-Responses-collapse"
                                            aria-expanded="false"
                                            aria-controls="Behavioral-Responses-collapse"
                                            style="margin-left:20px;">
                                            <i class="far fa-plus-square" style="size:.5x;"></i>
                                        </button>
                                    </div>
                                </h2>
                                <p>Partial-equilibrium behavioral-responses module that works with Tax-Calculator</p>
                        </div>
                        <div class="collapse" id="Behavioral-Responses-collapse" aria-labelledby="" data-parent="#accordionParent">
                            <div class="container">
                                <p><p>Behavioral-Responses, which is part of the Policy Simulation Library (PSL) collection of USA tax models, estimates partial-equilibrium behavioral responses to changes in the US federal individual income and payroll tax system as simulated by <a href="https://github.com/PSLmodels/Tax-Calculator">Tax-Calculator</a>.  It provides two ways of doing this: (1) the <code>response</code> function, which contains higher-level logic that supports the TaxBrain "Partial Equilibrium Simulation" capability and requires specification of only the elasticities, and (2) the <code>quantity_response</code> function, which contains lower-level logic that requires specification of the quantity whose response is to be estimated, requires specification of the marginal tax rates and elasticities to be used in the response calculation, and allows the response estimation to be conducted by subgroup with different elasticities for each subgroup.</p></p>
                                <h6>Maintainers</h6>
                                <ul><li>Martin Holmer</li><li>Matt Jensen</li></ul>
                                <p><a href="https://github.com/PSLmodels/Behavioral-Responses#readme">Code repository</a></p>
                                <p><a href="http://PSLmodels.github.io/Behavioral-Responses/index.html">User documentation</a>
</p><p><a href="https://github.com/PSLmodels/Behavioral-Responses/blob/master/README.md">Contributor documentation</a>
</p><p><a href="https://www.ospc.org/taxbrain/">Link to webapp</a>
</p>
                            </div>
                            <script type="text/javascript">
                                var url = document.location.toString();
                                if ( url.match('#') ) {
                                    var section = $('#'+url.split('#')[1]+'-collapse');
                                    section.collapse('show');
                                }
                            </script>
                        </div>
                    </div>
                
                    <div class="card">
<<<<<<< HEAD
                        <div class="card-header" id="Cost-of-Capital-Calculator-heading" style="background-color:#e4e9ec">
=======
                        <div class="card-header" id="Cost-of-Capital-Calculator">
>>>>>>> 83c36ca7
                                <h2>
                                    <a href="" style="color:inherit;" data-toggle="collapse" data-target="#Cost-of-Capital-Calculator-collapse">Cost-of-Capital-Calculator</a>
                                    <div class="float-right">
                                        <button
                                            class="btn collapse-button"
                                            type="button"
                                            data-toggle="collapse"
                                            data-target="#Cost-of-Capital-Calculator-collapse"
                                            aria-expanded="false"
                                            aria-controls="Cost-of-Capital-Calculator-collapse"
                                            style="margin-left:20px;">
                                            <i class="far fa-plus-square" style="size:.5x;"></i>
                                        </button>
                                    </div>
                                </h2>
                                <p>Evaluates the effect of US federal taxes on businesses' investment incentives</p>
                        </div>
                        <div class="collapse" id="Cost-of-Capital-Calculator-collapse" aria-labelledby="" data-parent="#accordionParent">
                            <div class="container">
                                <p><p>Cost-of-Capital-Calculator is a model that can be used to evaluate the effect of US federal taxes on the investment incentives of corporate and non-corporate businesses.  Specifically, Cost-of-Capital-Calculator uses data on the business assets and financial policy, as well as microdata on individual tax filers, to compute marginal effective tax rates on new investments.  In modeling the effects of changes to the individual income tax code, Cost-of-Capital-Calculator works with <a href="https://github.com/open-source-economics/tax-calculator">Tax-Calculator</a>, another open source model of US federal tax policy.  Cost-of-Capital-Calculator is written in Python, an interpreted language that can execute on Windows, Mac, or Linux.</p></p>
                                <h6>Maintainers</h6>
                                <ul><li>Jason DeBacker</li></ul>
                                <p><a href="https://github.com/PSLmodels/Cost-of-Capital-Calculator#readme">Code repository</a></p>
                                <p><a href="https://github.com/open-source-economics/Cost-of-Capital-Calculator/blob/master/Guides/CCC_Guide.pdf">User documentation</a>
</p><p><a href="http://www.ospc.org/ccc/">Link to webapp</a>
</p>
                            </div>
                            <script type="text/javascript">
                                var url = document.location.toString();
                                if ( url.match('#') ) {
                                    var section = $('#'+url.split('#')[1]+'-collapse');
                                    section.collapse('show');
                                }
                            </script>
                        </div>
                    </div>
                
                    <div class="card">
<<<<<<< HEAD
                        <div class="card-header" id="OG-USA-heading" style="background-color:#e4e9ec">
=======
                        <div class="card-header" id="OG-USA">
>>>>>>> 83c36ca7
                                <h2>
                                    <a href="" style="color:inherit;" data-toggle="collapse" data-target="#OG-USA-collapse">OG-USA</a>
                                    <div class="float-right">
                                        <button
                                            class="btn collapse-button"
                                            type="button"
                                            data-toggle="collapse"
                                            data-target="#OG-USA-collapse"
                                            aria-expanded="false"
                                            aria-controls="OG-USA-collapse"
                                            style="margin-left:20px;">
                                            <i class="far fa-plus-square" style="size:.5x;"></i>
                                        </button>
                                    </div>
                                </h2>
                                <p>Overlapping-Generations Model for Evaluating Fiscal Policy in the United States</p>
                        </div>
                        <div class="collapse" id="OG-USA-collapse" aria-labelledby="" data-parent="#accordionParent">
                            <div class="container">
                                <p><p>OG-USA is an overlapping-generations (OG) model of the economy of the United States (USA) that allows for dynamic general equilibrium analysis of federal tax policy. The model output focuses changes in macroeconomic aggregates (GDP, investment, consumption), wages, interest rates, and the stream of tax revenues over time. Careful documentation of the model--its output, and solution method--is available <a href="https://github.com/open-source-economics/OG-USA/blob/master/documentation/OGUSAdoc.pdf">here</a> and is regularly updated.</p></p>
                                <h6>Maintainers</h6>
                                <ul><li><a href="https://sites.google.com/site/rickecon/">Richard Evans</a></li><li><a href="http://jasondebacker.com">Jason DeBacker</a></li></ul>
                                <p><a href="https://github.com/PSLmodels/OG-USA#readme">Code repository</a></p>
                                <p><a href="https://github.com/open-source-economics/OG-USA/blob/master/documentation/OGUSAdoc.pdf">User documentation</a>
</p><p><a href="https://github.com/open-source-economics/OG-USA#usingcontributing-to-og-usa">Contributor documentation</a>
</p>
                            </div>
                            <script type="text/javascript">
                                var url = document.location.toString();
                                if ( url.match('#') ) {
                                    var section = $('#'+url.split('#')[1]+'-collapse');
                                    section.collapse('show');
                                }
                            </script>
                        </div>
                    </div>
                
                    <div class="card">
<<<<<<< HEAD
                        <div class="card-header" id="ParamTools-heading" style="background-color:#e4e9ec">
=======
                        <div class="card-header" id="ParamTools">
>>>>>>> 83c36ca7
                                <h2>
                                    <a href="" style="color:inherit;" data-toggle="collapse" data-target="#ParamTools-collapse">ParamTools</a>
                                    <div class="float-right">
                                        <button
                                            class="btn collapse-button"
                                            type="button"
                                            data-toggle="collapse"
                                            data-target="#ParamTools-collapse"
                                            aria-expanded="false"
                                            aria-controls="ParamTools-collapse"
                                            style="margin-left:20px;">
                                            <i class="far fa-plus-square" style="size:.5x;"></i>
                                        </button>
                                    </div>
                                </h2>
                                <p>Library for parameter processing and validation with a focus on computational modeling projects</p>
                        </div>
                        <div class="collapse" id="ParamTools-collapse" aria-labelledby="" data-parent="#accordionParent">
                            <div class="container">
                                <p><p>Define, update, and validate your model's parameters.</p></p>
                                <h6>Maintainers</h6>
                                <ul><li>Hank Doupe</li></ul>
                                <p><a href="https://github.com/PSLmodels/ParamTools#readme">Code repository</a></p>
                                <p><a href="https://paramtools.org">User documentation</a>
</p><p><a href="https://github.com/PSLmodels/ParamTools/blob/master/CONTRIBUTING.md">Contributor documentation</a>
</p><p><a href="https://github.com/PSLmodels/ParamTools/releases/latest">Recent changes</a>
</p>
                            </div>
                            <script type="text/javascript">
                                var url = document.location.toString();
                                if ( url.match('#') ) {
                                    var section = $('#'+url.split('#')[1]+'-collapse');
                                    section.collapse('show');
                                }
                            </script>
                        </div>
                    </div>
                
                    <div class="card">
<<<<<<< HEAD
                        <div class="card-header" id="Tax-Brain-heading" style="background-color:#e4e9ec">
=======
                        <div class="card-header" id="Tax-Brain">
>>>>>>> 83c36ca7
                                <h2>
                                    <a href="" style="color:inherit;" data-toggle="collapse" data-target="#Tax-Brain-collapse">Tax-Brain</a>
                                    <div class="float-right">
                                        <button
                                            class="btn collapse-button"
                                            type="button"
                                            data-toggle="collapse"
                                            data-target="#Tax-Brain-collapse"
                                            aria-expanded="false"
                                            aria-controls="Tax-Brain-collapse"
                                            style="margin-left:20px;">
                                            <i class="far fa-plus-square" style="size:.5x;"></i>
                                        </button>
                                    </div>
                                </h2>
                                <p>Integrator package for multiple open source tax models</p>
                        </div>
                        <div class="collapse" id="Tax-Brain-collapse" aria-labelledby="" data-parent="#accordionParent">
                            <div class="container">
                                <p><p>Tax-Brain makes it easy for users to simulate the US tax system by providing a single interface for multiple tax models. Currently, Tax-Brain interfaces with <a href="https://github.com/PSLmodels/Tax-Calculator">Tax-Calculator</a> and <a href="https://github.com/PSLmodels/Behavioral-Responses">Behavior-Response</a>. Additional models will be added in the near future to expand Tax-Brain's capabilities to include modeling business taxation and running dynamic general equilibrium simulations.</p> <p>To learn more about how Tax-Brain works, see <a href="https://github.com/PSLmodels/Tax-Brain/blob/master/DOC.md">this</a> document.</p></p>
                                <h6>Maintainers</h6>
                                <ul><li>Anderson Frailey</li></ul>
                                <p><a href="https://github.com/PSLmodels/Tax-Brain#readme">Code repository</a></p>
                                <p><a href="https://github.com/PSLmodels/Tax-Brain/blob/master/USAGE.md">User documentation</a>
</p><p><a href="https://github.com/PSLmodels/Tax-Brain/blob/master/CONTRIBUTING.md">Contributor documentation</a>
</p><p><a href="https://github.com/PSLmodels/Tax-Brain/blob/master/RELEASES.md">Recent changes</a>
</p><p><a href="https://www.compmodels.org/PSLmodels/Tax-Brain/">Link to webapp</a>
</p>
                            </div>
                            <script type="text/javascript">
                                var url = document.location.toString();
                                if ( url.match('#') ) {
                                    var section = $('#'+url.split('#')[1]+'-collapse');
                                    section.collapse('show');
                                }
                            </script>
                        </div>
                    </div>
                
                    <div class="card">
<<<<<<< HEAD
                        <div class="card-header" id="Tax-Calculator-heading" style="background-color:#e4e9ec">
=======
                        <div class="card-header" id="Tax-Calculator">
>>>>>>> 83c36ca7
                                <h2>
                                    <a href="" style="color:inherit;" data-toggle="collapse" data-target="#Tax-Calculator-collapse">Tax-Calculator</a>
                                    <div class="float-right">
                                        <button
                                            class="btn collapse-button"
                                            type="button"
                                            data-toggle="collapse"
                                            data-target="#Tax-Calculator-collapse"
                                            aria-expanded="false"
                                            aria-controls="Tax-Calculator-collapse"
                                            style="margin-left:20px;">
                                            <i class="far fa-plus-square" style="size:.5x;"></i>
                                        </button>
                                    </div>
                                </h2>
                                <p>USA federal individual income and payroll tax microsimulation model</p>
                        </div>
                        <div class="collapse" id="Tax-Calculator-collapse" aria-labelledby="" data-parent="#accordionParent">
                            <div class="container">
<<<<<<< HEAD
                                <p><a href="https://github.com/PSLmodels/Tax-Calculator/blob/master/README.md#what-is-tax-calculator">What is Tax-Calculator?</a></p>
                                <h6>Maintainers</h6>
                                <ul><li>Martin Holmer</li><li>Matt Jensen</li></ul>
                                <p><a href="Tax-Calculator.html">Project Website</a></p>
                                <p><a href="https://github.com/PSLmodels/Tax-Calculator">Code Repository</a></p>
                                <p><a href="http://PSLmodels.github.io/Tax-Calculator/index.html">User documentation</a>
</p><p><a href="https://github.com/PSLmodels/Tax-Calculator/blob/master/README.md#getting-started">Contributor documentation</a>
</p><p><a href="https://www.ospc.org/taxbrain/">Link to webapp</a>
=======
                                <p><a href="https://PSLmodels.github.io/Tax-Calculator/"></a></p>
                                <h6>Maintainers</h6>
                                <ul><li>Martin Holmer</li><ul><li>email: first and last names separated by a period at gmail dot com</li><li>phone: 526-0406 prefaced by area code two zero two</li></ul><li>Matt Jensen</li></ul>
                                <p><a href="https://github.com/PSLmodels/Tax-Calculator#readme">Code repository</a></p>
                                <p><a href="http://PSLmodels.github.io/Tax-Calculator/">User documentation</a>
</p><p><a href="http://PSLmodels.github.io/Tax-Calculator/">Contributor documentation</a>
</p><p><a href="https://github.com/PSLmodels/Tax-Calculator/blob/master/CHANGES.md#tax-calculator-change-history">Recent changes</a>
>>>>>>> 83c36ca7
</p>
                            </div>
                            <script type="text/javascript">
                                var url = document.location.toString();
                                if ( url.match('#') ) {
                                    var section = $('#'+url.split('#')[1]+'-collapse');
                                    section.collapse('show');
                                }
                            </script>
                        </div>
                    </div>
                
            </div>
        </div>
    </body>
    <script src="https://code.jquery.com/jquery-3.3.1.slim.min.js" integrity="sha384-q8i/X+965DzO0rT7abK41JStQIAqVgRVzpbzo5smXKp4YfRvH+8abtTE1Pi6jizo" crossorigin="anonymous"></script>
    <script src="https://cdnjs.cloudflare.com/ajax/libs/popper.js/1.14.7/umd/popper.min.js" integrity="sha384-UO2eT0CpHqdSJQ6hJty5KVphtPhzWj9WO1clHTMGa3JDZwrnQq4sF86dIHNDz0W1" crossorigin="anonymous"></script>
    <script src="https://stackpath.bootstrapcdn.com/bootstrap/4.3.1/js/bootstrap.min.js" integrity="sha384-JjSmVgyd0p3pXB1rRibZUAYoIIy6OrQ6VrjIEaFf/nJGzIxFDsf4x0xIM+B07jRM" crossorigin="anonymous"></script>
</html><|MERGE_RESOLUTION|>--- conflicted
+++ resolved
@@ -45,11 +45,7 @@
                 <!-- Create a collapsible card for each model in PSL -->
                 
                     <div class="card">
-<<<<<<< HEAD
-                        <div class="card-header" id="Behavioral-Responses-heading" style="background-color:#e4e9ec">
-=======
-                        <div class="card-header" id="Behavioral-Responses">
->>>>>>> 83c36ca7
+                        <div class="card-header" id="Behavioral-Responses" style="background-color:#e4e9ec">
                                 <h2>
                                     <a href="" style="color:inherit;" data-toggle="collapse" data-target="#Behavioral-Responses-collapse">Behavioral-Responses</a>
                                     <div class="float-right">
@@ -69,7 +65,7 @@
                         </div>
                         <div class="collapse" id="Behavioral-Responses-collapse" aria-labelledby="" data-parent="#accordionParent">
                             <div class="container">
-                                <p><p>Behavioral-Responses, which is part of the Policy Simulation Library (PSL) collection of USA tax models, estimates partial-equilibrium behavioral responses to changes in the US federal individual income and payroll tax system as simulated by <a href="https://github.com/PSLmodels/Tax-Calculator">Tax-Calculator</a>.  It provides two ways of doing this: (1) the <code>response</code> function, which contains higher-level logic that supports the TaxBrain "Partial Equilibrium Simulation" capability and requires specification of only the elasticities, and (2) the <code>quantity_response</code> function, which contains lower-level logic that requires specification of the quantity whose response is to be estimated, requires specification of the marginal tax rates and elasticities to be used in the response calculation, and allows the response estimation to be conducted by subgroup with different elasticities for each subgroup.</p></p>
+                                <p><p>Behavioral-Responses, which is part of the Policy Simulation Library (PSL) collection of USA tax models, estimates partial-equilibrium behavioral responses to changes in the US federal individual income and payroll tax system as simulated by Tax-Calculator.  It provides two ways of doing this: (1) the <code>response</code> function, which contains higher-level logic that supports the Tax-Brain "Partial Equilibrium Simulation" capability and requires specification of only the elasticities, and (2) the <code>quantity_response</code> function, which contains lower-level logic that requires specification of the quantity whose response is to be estimated, requires specification of the marginal tax rates and elasticities to be used in the response calculation, and allows the response estimation to be conducted by subgroup with different elasticities for each subgroup.</p></p>
                                 <h6>Maintainers</h6>
                                 <ul><li>Martin Holmer</li><li>Matt Jensen</li></ul>
                                 <p><a href="https://github.com/PSLmodels/Behavioral-Responses#readme">Code repository</a></p>
@@ -89,11 +85,7 @@
                     </div>
                 
                     <div class="card">
-<<<<<<< HEAD
-                        <div class="card-header" id="Cost-of-Capital-Calculator-heading" style="background-color:#e4e9ec">
-=======
-                        <div class="card-header" id="Cost-of-Capital-Calculator">
->>>>>>> 83c36ca7
+                        <div class="card-header" id="Cost-of-Capital-Calculator" style="background-color:#e4e9ec">
                                 <h2>
                                     <a href="" style="color:inherit;" data-toggle="collapse" data-target="#Cost-of-Capital-Calculator-collapse">Cost-of-Capital-Calculator</a>
                                     <div class="float-right">
@@ -132,11 +124,7 @@
                     </div>
                 
                     <div class="card">
-<<<<<<< HEAD
-                        <div class="card-header" id="OG-USA-heading" style="background-color:#e4e9ec">
-=======
-                        <div class="card-header" id="OG-USA">
->>>>>>> 83c36ca7
+                        <div class="card-header" id="OG-USA" style="background-color:#e4e9ec">
                                 <h2>
                                     <a href="" style="color:inherit;" data-toggle="collapse" data-target="#OG-USA-collapse">OG-USA</a>
                                     <div class="float-right">
@@ -175,11 +163,7 @@
                     </div>
                 
                     <div class="card">
-<<<<<<< HEAD
-                        <div class="card-header" id="ParamTools-heading" style="background-color:#e4e9ec">
-=======
-                        <div class="card-header" id="ParamTools">
->>>>>>> 83c36ca7
+                        <div class="card-header" id="ParamTools" style="background-color:#e4e9ec">
                                 <h2>
                                     <a href="" style="color:inherit;" data-toggle="collapse" data-target="#ParamTools-collapse">ParamTools</a>
                                     <div class="float-right">
@@ -219,11 +203,7 @@
                     </div>
                 
                     <div class="card">
-<<<<<<< HEAD
-                        <div class="card-header" id="Tax-Brain-heading" style="background-color:#e4e9ec">
-=======
-                        <div class="card-header" id="Tax-Brain">
->>>>>>> 83c36ca7
+                        <div class="card-header" id="Tax-Brain" style="background-color:#e4e9ec">
                                 <h2>
                                     <a href="" style="color:inherit;" data-toggle="collapse" data-target="#Tax-Brain-collapse">Tax-Brain</a>
                                     <div class="float-right">
@@ -264,11 +244,7 @@
                     </div>
                 
                     <div class="card">
-<<<<<<< HEAD
-                        <div class="card-header" id="Tax-Calculator-heading" style="background-color:#e4e9ec">
-=======
-                        <div class="card-header" id="Tax-Calculator">
->>>>>>> 83c36ca7
+                        <div class="card-header" id="Tax-Calculator" style="background-color:#e4e9ec">
                                 <h2>
                                     <a href="" style="color:inherit;" data-toggle="collapse" data-target="#Tax-Calculator-collapse">Tax-Calculator</a>
                                     <div class="float-right">
@@ -284,20 +260,10 @@
                                         </button>
                                     </div>
                                 </h2>
-                                <p>USA federal individual income and payroll tax microsimulation model</p>
+                                <p>Tax-Calculator is an open-source microsimulation model for static analysis of USA federal income and payroll taxes.</p>
                         </div>
                         <div class="collapse" id="Tax-Calculator-collapse" aria-labelledby="" data-parent="#accordionParent">
                             <div class="container">
-<<<<<<< HEAD
-                                <p><a href="https://github.com/PSLmodels/Tax-Calculator/blob/master/README.md#what-is-tax-calculator">What is Tax-Calculator?</a></p>
-                                <h6>Maintainers</h6>
-                                <ul><li>Martin Holmer</li><li>Matt Jensen</li></ul>
-                                <p><a href="Tax-Calculator.html">Project Website</a></p>
-                                <p><a href="https://github.com/PSLmodels/Tax-Calculator">Code Repository</a></p>
-                                <p><a href="http://PSLmodels.github.io/Tax-Calculator/index.html">User documentation</a>
-</p><p><a href="https://github.com/PSLmodels/Tax-Calculator/blob/master/README.md#getting-started">Contributor documentation</a>
-</p><p><a href="https://www.ospc.org/taxbrain/">Link to webapp</a>
-=======
                                 <p><a href="https://PSLmodels.github.io/Tax-Calculator/"></a></p>
                                 <h6>Maintainers</h6>
                                 <ul><li>Martin Holmer</li><ul><li>email: first and last names separated by a period at gmail dot com</li><li>phone: 526-0406 prefaced by area code two zero two</li></ul><li>Matt Jensen</li></ul>
@@ -305,7 +271,6 @@
                                 <p><a href="http://PSLmodels.github.io/Tax-Calculator/">User documentation</a>
 </p><p><a href="http://PSLmodels.github.io/Tax-Calculator/">Contributor documentation</a>
 </p><p><a href="https://github.com/PSLmodels/Tax-Calculator/blob/master/CHANGES.md#tax-calculator-change-history">Recent changes</a>
->>>>>>> 83c36ca7
 </p>
                             </div>
                             <script type="text/javascript">
