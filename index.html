--- conflicted
+++ resolved
@@ -33,15 +33,9 @@
         </div>
         <div class="container">
             <div class="jumbotron" style="font-family:'Courier New', Courier, monospace">
-<<<<<<< HEAD
                 <img src="imgs/PolicySimLibrary-1000px.png" class="img-fluid" alt="Responsive image" style="margin-left:7%">
                 <h1 style="text-align: center;">Open Models == Better Policy</h1>
                 <a href="Catalog/index.html" class="btn btn-secondary btn-lg" id="aboutlink" style="font-family:sans-serif;">PSL Catalog</a>
-=======
-                <img src="imgs/PolicySimLibrary-1000px.png" class="img-fluid" alt="Responsive image">
-                <h1>Open Models == Better Policy</h1>
-                <a href="Catalog/index.html" class="btn btn-secondary btn-lg" id="aboutlink">PSL Catalog</a>
->>>>>>> 86cf6d2b
             </div>
             <div class="row">
                 <div class="col-lg-6">
