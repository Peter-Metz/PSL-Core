<!DOCTYPE html>
<html lang="en" dir="ltr">
    <head>
        <!-- Global site tag (gtag.js) - Google Analytics -->
        <script async src="https://www.googletagmanager.com/gtag/js?id=UA-128365658-1"></script>
        <script>
            window.dataLayer = window.dataLayer || [];
            function gtag(){dataLayer.push(arguments);}
            gtag('js', new Date());

            gtag('config', 'UA-128365658-1');
        </script>
        <meta charset="utf-8">
        <title>PSL Home</title>
        <!-- include bootstrap -->
        <link href="https://stackpath.bootstrapcdn.com/bootstrap/4.1.3/css/bootstrap.min.css" rel="stylesheet" integrity="sha384-MCw98/SFnGE8fJT3GXwEOngsV7Zt27NXFoaoApmYm81iuXoPkFOJwJ8ERdknLPMO" crossorigin="anonymous">
        <style>
            .card-link {color: black;}
            .jumbotron {background-color: #F0F0F0;}
            .newsletter-input {border-radius: 5px;
                               border-color: lightgrey;
                               border-width: 1px;
                               border-style: solid;
                               margin-bottom: 5px;
                               padding: 5px;}
            #mc-embedded-subscribe {margin-bottom: 100px;}
            .asterisk {color: red;}
        </style>
        <meta name="viewport" content="width=device-width, initial-scale=1">
    </head>
    <body>
        <nav class="navbar navbar-expand-lg navbar-dark bg-dark">
            <div class="navbar-header">
                <a href="index.html" class="navbar-brand">Policy Simulation Library</a>
            </div>
            <ul class="navbar-nav">
                <li class="nav-item"><a href="catalog.html" class="nav-link">Catalog</a></li>
                <li class="nav-item"><a href="about.html" class="nav-link">About PSL</a></li>
            </ul>
        </nav>
        <div class="container">
            <div class="jumbotron" style="font-family:'Courier New', Courier, monospace">
                <img src="imgs/PolicySimLibrary-1000px.png" class="img-fluid" alt="Responsive image">
<<<<<<< HEAD
                <h1 style="font-size: 3.5vw;">Open Models == Better Policy</h1>
                <a href="Tools/Web/pages/catalog.html" class="btn btn-secondary btn-lg" id="aboutlink" style="font-family:'Courier New', Courier, monospace;">PSL Catalog</a>
=======
                <h1 style="padding-left: 60px">Open Models == Better Policy</h1>
                <a href="catalog.html" class="btn btn-secondary btn-lg" id="aboutlink" style="font-family:'Courier New', Courier, monospace; margin-left: 60px;">PSL Catalog</a>
>>>>>>> 861ad9a8
            </div>
            <div class="row">
                <div class="col-lg-4">
                    <a href="about.html" class="card-link">
                        <div class="card text-center">
                            <div class="card-header">
                                About PSL
                            </div>
                            <div class="card-body">
                                <p>PSL is a collection of open source models and data preparation routines for policy analysis. Learn more about the PSL project.</p>
                            </div>
                        </div>
                    </a>
                </div>
                <div class="col-lg-4">
                    <a href="news.html" class="card-link">
                        <div class="card text-center">
                            <div class="card-header">
                                News
                            </div>
                            <div class="card-body">
                                <p>Our aim is to keep you up to date with key developments from library projects. Review the news here or sign up to receive our newsletter and stay up to date.</p>
                            </div>
                        </div>
                    </a>
                </div>
                <div class="col-lg-4">
                    <a href="https://github.com/open-source-economics/PSL/blob/master/Community/contribute.md" class="card-link">
                        <div class="card text-center">
                            <div class=card-header>
                                Contribute
                            </div>
                            <div class="card-body">
                                PSL is developed by a community of technical contributors. Learn how to contribute to library projects or add a new project to the library.  
                            </div>
                        </div>
                    </a>
                </div>
            </div>
            <!-- Begin Mailchimp Signup Form -->
            <div id="mc_embed_signup">
                <form action="https://policysimulationlibrary.us19.list-manage.com/subscribe/post?u=a5800eed8cadff70bf999bc29&amp;id=8437c6ae2f" method="post" id="mc-embedded-subscribe-form" name="mc-embedded-subscribe-form" class="validate" target="_blank" novalidate>
                    <div id="mc_embed_signup_scroll">
                                <h2 style="margin-top: 20px; font-size: 3.5vw;">Subscribe to our newsletter</h2>
                        <div class="mc-field-group">
                            <input type="text" value="" name="MMERGE6" class="newsletter-input" id="mce-MMERGE6" placeholder="First Name" style="margin-bottom: 5px;">
                        </div>
                        <div class="mc-field-group">
                            <input type="text" value="" name="LNAME" class="newsletter-input" id="mce-LNAME" placeholder="Last Name" style="margin-bottom: 5px;">
                        </div>
                        <div class="mc-field-group">
                            <input type="email" value="" name="EMAIL" class="newsletter-input" id="mce-EMAIL" placeholder="Email">
                            <label for="mce-EMAIL"><span class="asterisk">*</span></label>
                        </div>
                        <div class="indicates-required"><span class="asterisk">*</span> indicates required</div>
                        <div id="mce-responses" class="clear">
                                        <div class="response" id="mce-error-response" style="display:none"></div>
                                        <div class="response" id="mce-success-response" style="display:none"></div>
                        </div>    <!-- real people should not fill this in and expect good things - do not remove this or risk form bot signups-->
                        <div style="position: absolute; left: -5000px;" aria-hidden="true"><input type="text" name="b_a5800eed8cadff70bf999bc29_8437c6ae2f" tabindex="-1" value=""></div>
                        <div class="clear">
                            <input type="submit" value="Subscribe" name="subscribe" id="mc-embedded-subscribe" class="btn btn-secondary">
                        </div>
                    </div>
                </form>
            </div>
            <script type='text/javascript' src='//s3.amazonaws.com/downloads.mailchimp.com/js/mc-validate.js'></script><script type='text/javascript'>(function($) {window.fnames = new Array(); window.ftypes = new Array();fnames[6]='MMERGE6';ftypes[6]='text';fnames[2]='LNAME';ftypes[2]='text';fnames[0]='EMAIL';ftypes[0]='email';fnames[3]='ADDRESS';ftypes[3]='address';fnames[4]='PHONE';ftypes[4]='phone';fnames[5]='BIRTHDAY';ftypes[5]='birthday';}(jQuery));var $mcj = jQuery.noConflict(true);</script>
            <!--End mc_embed_signup-->
        </div>
    </body>
</html><|MERGE_RESOLUTION|>--- conflicted
+++ resolved
@@ -34,20 +34,15 @@
                 <a href="index.html" class="navbar-brand">Policy Simulation Library</a>
             </div>
             <ul class="navbar-nav">
-                <li class="nav-item"><a href="catalog.html" class="nav-link">Catalog</a></li>
+                <li class="nav-item"><a href="Catalog/index.html" class="nav-link">Catalog</a></li>
                 <li class="nav-item"><a href="about.html" class="nav-link">About PSL</a></li>
             </ul>
         </nav>
         <div class="container">
             <div class="jumbotron" style="font-family:'Courier New', Courier, monospace">
                 <img src="imgs/PolicySimLibrary-1000px.png" class="img-fluid" alt="Responsive image">
-<<<<<<< HEAD
                 <h1 style="font-size: 3.5vw;">Open Models == Better Policy</h1>
-                <a href="Tools/Web/pages/catalog.html" class="btn btn-secondary btn-lg" id="aboutlink" style="font-family:'Courier New', Courier, monospace;">PSL Catalog</a>
-=======
-                <h1 style="padding-left: 60px">Open Models == Better Policy</h1>
-                <a href="catalog.html" class="btn btn-secondary btn-lg" id="aboutlink" style="font-family:'Courier New', Courier, monospace; margin-left: 60px;">PSL Catalog</a>
->>>>>>> 861ad9a8
+                <a href="Catalog/index.html" class="btn btn-secondary btn-lg" id="aboutlink" style="font-family:'Courier New', Courier, monospace;">PSL Catalog</a>
             </div>
             <div class="row">
                 <div class="col-lg-4">
