--- conflicted
+++ resolved
@@ -71,7 +71,6 @@
                     </a>
                 </div>
             </div>
-<<<<<<< HEAD
             <!-- Begin Mailchimp Signup Form -->
             <div id="mc_embed_signup">
                 <form action="https://policysimulationlibrary.us19.list-manage.com/subscribe/post?u=a5800eed8cadff70bf999bc29&amp;id=8437c6ae2f" method="post" id="mc-embedded-subscribe-form" name="mc-embedded-subscribe-form" class="validate" target="_blank" novalidate>
@@ -96,15 +95,6 @@
             <script type='text/javascript' src='//s3.amazonaws.com/downloads.mailchimp.com/js/mc-validate.js'></script>
             <script type='text/javascript'>(function($) {window.fnames = new Array(); window.ftypes = new Array();fnames[0]='EMAIL';ftypes[0]='email';fnames[1]='FNAME';ftypes[1]='text';fnames[2]='LNAME';ftypes[2]='text';fnames[3]='ADDRESS';ftypes[3]='address';fnames[4]='PHONE';ftypes[4]='phone';fnames[5]='BIRTHDAY';ftypes[5]='birthday';}(jQuery));var $mcj = jQuery.noConflict(true);</script>
             <!--End mc_embed_signup-->
-=======
-            <form>
-                <div class="form-group">
-                    <label for="news-letter-email">Join our newsletter</label>
-                    <input type="email" class="form-control" id="news-letter-email" placeholder="email">
-                </div>
-                <button type="submit" class="btn btn-secondary">Submit</button>
-            </form>
->>>>>>> 4fb1960f
         </div>
     </body>
 </html>