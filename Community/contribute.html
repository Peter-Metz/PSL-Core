<!DOCTYPE html PUBLIC "-//W3C//DTD XHTML 1.0 Transitional//EN" "http://www.w3.org/TR/xhtml1/DTD/xhtml1-transitional.dtd">
<html xmlns="http://www.w3.org/1999/xhtml">
<head>
  <meta http-equiv="Content-Type" content="text/html; charset=utf-8" />
  <meta http-equiv="Content-Style-Type" content="text/css" />
  <meta name="generator" content="pandoc" />
<<<<<<< HEAD
  <meta name="viewport" content="width=device-width, initial-scale=1.0, user-scalable=yes" />
  <title>contribute</title>
  <style>
    html {
      line-height: 1.7;
      font-family: Georgia, serif;
      font-size: 20px;
      color: #1a1a1a;
      background-color: #fdfdfd;
    }
    body {
      margin: 0 auto;
      max-width: 40em;
      padding-left: 50px;
      padding-right: 50px;
      padding-top: 50px;
      padding-bottom: 50px;
      hyphens: auto;
      word-wrap: break-word;
      text-rendering: optimizeLegibility;
      font-kerning: normal;
    }
    @media (max-width: 600px) {
      body {
        font-size: 0.9em;
        padding: 1em;
      }
    }
    @media print {
      body {
        background-color: transparent;
        color: black;
      }
      p, h2, h3 {
        orphans: 3;
        widows: 3;
      }
      h2, h3, h4 {
        page-break-after: avoid;
      }
    }
    p {
      margin-top: 1.7em;
    }
    a {
      color: #1a1a1a;
    }
    a:visited {
      color: #1a1a1a;
    }
    img {
      max-width: 100%;
    }
    h1, h2, h3, h4, h5, h6 {
      margin-top: 1.7em;
    }
    ol, ul {
      padding-left: 1.7em;
      margin-top: 1.7em;
    }
    li > ol, li > ul {
      margin-top: 0;
    }
    blockquote {
      margin: 1.7em 0 1.7em 1.7em;
      padding-left: 1em;
      border-left: 2px solid #e6e6e6;
      font-style: italic;
    }
    code {
      font-family: Menlo, Monaco, 'Lucida Console', Consolas, monospace;
      background-color: #f0f0f0;
      font-size: 85%;
      margin: 0;
      padding: .2em .4em;
    }
    pre {
      line-height: 1.5em;
      padding: 1em;
      background-color: #f0f0f0;
      overflow: auto;
    }
    pre code {
      padding: 0;
      overflow: visible;
    }
    hr {
      background-color: #1a1a1a;
      border: none;
      height: 1px;
      margin-top: 1.7em;
    }
    table {
      border-collapse: collapse;
      width: 100%;
      overflow-x: auto;
      display: block;
    }
    th, td {
      border-bottom: 1px solid lightgray;
      padding: 1em 3em 1em 0;
    }
    header {
      margin-bottom: 6em;
      text-align: center;
    }
    nav a:not(:hover) {
      text-decoration: none;
    }
    code{white-space: pre-wrap;}
    span.smallcaps{font-variant: small-caps;}
    span.underline{text-decoration: underline;}
    div.column{display: inline-block; vertical-align: top; width: 50%;}
    div.hanging-indent{margin-left: 1.5em; text-indent: -1.5em;}
    ul.task-list{list-style: none;}
    .display.math{display: block; text-align: center; margin: 0.5rem auto;}
  </style>
  <!--[if lt IE 9]>
    <script src="//cdnjs.cloudflare.com/ajax/libs/html5shiv/3.7.3/html5shiv-printshiv.min.js"></script>
  <![endif]-->
=======
  <title></title>
  <style type="text/css">code{white-space: pre;}</style>
>>>>>>> 3e455323
  <!-- Global site tag (gtag.js) - Google Analytics -->
  <script async src="https://www.googletagmanager.com/gtag/js?id=UA-128365658-1"></script>
  <script>
      window.dataLayer = window.dataLayer || [];
      function gtag(){dataLayer.push(arguments);}
      gtag('js', new Date());
  
      gtag('config', 'UA-128365658-1');
  </script>
  <meta charset="utf-8">
  <link rel="shortcut icon" type="image/x-icon" href="../favicon.ico">
  <title>PSL Community</title>
  <!-- include bootstrap -->
  <link href="https://stackpath.bootstrapcdn.com/bootstrap/4.1.3/css/bootstrap.min.css" rel="stylesheet" integrity="sha384-MCw98/SFnGE8fJT3GXwEOngsV7Zt27NXFoaoApmYm81iuXoPkFOJwJ8ERdknLPMO" crossorigin="anonymous">
  <link rel="stylesheet" href="../CSS/page.css">
  <meta name="viewport" content="width=device-width, initial-scale=1">
</head>
<body>
<script src="https://code.jquery.com/jquery-3.3.1.slim.min.js" integrity="sha384-q8i/X+965DzO0rT7abK41JStQIAqVgRVzpbzo5smXKp4YfRvH+8abtTE1Pi6jizo" crossorigin="anonymous"></script>
<script src="https://cdnjs.cloudflare.com/ajax/libs/popper.js/1.14.7/umd/popper.min.js" integrity="sha384-UO2eT0CpHqdSJQ6hJty5KVphtPhzWj9WO1clHTMGa3JDZwrnQq4sF86dIHNDz0W1" crossorigin="anonymous"></script>
<script src="https://stackpath.bootstrapcdn.com/bootstrap/4.3.1/js/bootstrap.min.js" integrity="sha384-JjSmVgyd0p3pXB1rRibZUAYoIIy6OrQ6VrjIEaFf/nJGzIxFDsf4x0xIM+B07jRM" crossorigin="anonymous"></script>
<nav class="navbar navbar-expand-md navbar-light sticky-top" style="background-color:white">
    <div>
        <a href="../index.html" class="navbar-brand"><img src="../imgs/PSL.svg" height="40"></a>
    </div>
    <button class="navbar-toggler" data-toggle="collapse" data-target="#dropdownMenu">
        <span class="navbar-toggler-icon"></span>
    </button>
    <div class="collapse navbar-collapse" id="dropdownMenu">
        <ul class="navbar-nav">
            <li class="nav-item active dropdown">
                <a class="nav-link dropdown-toggle" href="#" id="navbarDropdownBlog" data-toggle="dropdown" aria-haspopup="true" aria-expanded="false">
                  Catalog
                </a>
                <div class="dropdown-menu dropdown-menu-right" aria-labelledby="navbarDropdownBlog">
                  <a class="dropdown-item" href="../Catalog/library_criteria.html">Criteria</a>  
                  <a class="dropdown-item" href="../Catalog/index.html">Models</a>
                </div>
            </li>
            <li class="nav-item active dropdown">
                <a class="nav-link dropdown-toggle" href="#" id="navbarDropdownBlog" data-toggle="dropdown" aria-haspopup="true" aria-expanded="false">
                  Community
                </a>
                <div class="dropdown-menu dropdown-menu-right" aria-labelledby="navbarDropdownBlog">
                  <a class="dropdown-item" href="../Community/contribute.html">Contribute</a>  
                  <a class="dropdown-item" href="http://discourse.pslmodels.org/">Forum</a>
                  <a class="dropdown-item" href="../Community/initiatives.html">Initiatives</a>
                  <a class="dropdown-item" href="../Community/council.html">Leadership Council</a>
                  <a class="dropdown-item" href="../Newsletter/archive.html">Newsletter</a>
                  <a class="dropdown-item" href="../Community/roadmap.html">Roadmap</a>
                </div>
            </li>
            <li class="nav-item active"><a class="nav-link" href="../about.html">About</a></li>
            <li class="nav-item active"><a class="nav-link" href="../events.html">Events</a></li>
            <li class="nav-item active"><a class="nav-link" href="http://blog.pslmodels.org/">Blog</a></li>
            <li class="nav-item active"><a class="nav-link" href="https://opencollective.com/psl">Donate</a></li>
        </ul>
    </div>
    <span class="navbar-text" style="float:right; font-family:'Courier New', Courier, monospace; margin-right:2%">
        Open Models == Better Policy
    </span>
</nav>
<div class="container">
<h1 id="contributing-to-psl">Contributing to PSL</h1>
<p>You are welcome to contribute to PSL by making a technical contribution to PSL infrastructure like the website and Catalog-Builder, adding a model to the library, or contributing to one of the models already in the library.</p>
<p>When you feel that you have made a valuable contribution, please add it to RELEASES.md. If you think PSL users should know about it, add it to NEWS.md. If your name is not already in contributors.md, add it.</p>
<h2 id="submitting-a-project-to-psl">Submitting a project to PSL</h2>
<<<<<<< HEAD
<p>To submit a public policy simulation project to PSL, please bring your model or data preparation routine into compliance with <a href="../Catalog/library_criteria.html">PSL Criteria</a> and then open a pull request to PSL adding your model to the <a href="https://github.com/PSLmodels/PSL-Infrastructure/blob/master/Catalog/register.json">PSL Catalog Register</a>. The PSL project will then review your PR for public policy relevance and conformance to the PSL Criteria. If you have a question about the process or are unsure of your project’s relevance to PSL, please open an <a href="https://github.com/PSLmodels/PSL-Infrastructure/issues">issue</a>.</p>
<h2 id="open-community-calls">Open Community Calls</h2>
=======
<p>To submit a public policy simulation project to PSL, please bring your model or data preparation routine into compliance with <a href="../Catalog/library_criteria.html">PSL Criteria</a> and then open a pull request to PSL adding your model to the <a href="https://github.com/PSLmodels/PSL-Infrastructure/blob/master/Catalog/register.json">PSL Catalog Register</a>. The PSL project will then review your PR for public policy relevance and conformance to the PSL Criteria. If you have a question about the process or are unsure of your project's relevance to PSL, please open an <a href="https://github.com/PSLmodels/PSL-Infrastructure/issues">issue</a>.</p>
<h2 id="office-hours-with-the-community">Office hours with the community</h2>
>>>>>>> 3e455323
<hr />
<p>If you are interested in becoming a contributor to the PSL community, we welcome you to join one of our community calls. Please see the <a href="http://pslmodels.org/events.html">PSL events page</a> for a calendar of upcoming meetings. General community calls and project-specific calls are held on a regular basis and are open to the public.</p>
</body>
</html><|MERGE_RESOLUTION|>--- conflicted
+++ resolved
@@ -4,131 +4,8 @@
   <meta http-equiv="Content-Type" content="text/html; charset=utf-8" />
   <meta http-equiv="Content-Style-Type" content="text/css" />
   <meta name="generator" content="pandoc" />
-<<<<<<< HEAD
-  <meta name="viewport" content="width=device-width, initial-scale=1.0, user-scalable=yes" />
-  <title>contribute</title>
-  <style>
-    html {
-      line-height: 1.7;
-      font-family: Georgia, serif;
-      font-size: 20px;
-      color: #1a1a1a;
-      background-color: #fdfdfd;
-    }
-    body {
-      margin: 0 auto;
-      max-width: 40em;
-      padding-left: 50px;
-      padding-right: 50px;
-      padding-top: 50px;
-      padding-bottom: 50px;
-      hyphens: auto;
-      word-wrap: break-word;
-      text-rendering: optimizeLegibility;
-      font-kerning: normal;
-    }
-    @media (max-width: 600px) {
-      body {
-        font-size: 0.9em;
-        padding: 1em;
-      }
-    }
-    @media print {
-      body {
-        background-color: transparent;
-        color: black;
-      }
-      p, h2, h3 {
-        orphans: 3;
-        widows: 3;
-      }
-      h2, h3, h4 {
-        page-break-after: avoid;
-      }
-    }
-    p {
-      margin-top: 1.7em;
-    }
-    a {
-      color: #1a1a1a;
-    }
-    a:visited {
-      color: #1a1a1a;
-    }
-    img {
-      max-width: 100%;
-    }
-    h1, h2, h3, h4, h5, h6 {
-      margin-top: 1.7em;
-    }
-    ol, ul {
-      padding-left: 1.7em;
-      margin-top: 1.7em;
-    }
-    li > ol, li > ul {
-      margin-top: 0;
-    }
-    blockquote {
-      margin: 1.7em 0 1.7em 1.7em;
-      padding-left: 1em;
-      border-left: 2px solid #e6e6e6;
-      font-style: italic;
-    }
-    code {
-      font-family: Menlo, Monaco, 'Lucida Console', Consolas, monospace;
-      background-color: #f0f0f0;
-      font-size: 85%;
-      margin: 0;
-      padding: .2em .4em;
-    }
-    pre {
-      line-height: 1.5em;
-      padding: 1em;
-      background-color: #f0f0f0;
-      overflow: auto;
-    }
-    pre code {
-      padding: 0;
-      overflow: visible;
-    }
-    hr {
-      background-color: #1a1a1a;
-      border: none;
-      height: 1px;
-      margin-top: 1.7em;
-    }
-    table {
-      border-collapse: collapse;
-      width: 100%;
-      overflow-x: auto;
-      display: block;
-    }
-    th, td {
-      border-bottom: 1px solid lightgray;
-      padding: 1em 3em 1em 0;
-    }
-    header {
-      margin-bottom: 6em;
-      text-align: center;
-    }
-    nav a:not(:hover) {
-      text-decoration: none;
-    }
-    code{white-space: pre-wrap;}
-    span.smallcaps{font-variant: small-caps;}
-    span.underline{text-decoration: underline;}
-    div.column{display: inline-block; vertical-align: top; width: 50%;}
-    div.hanging-indent{margin-left: 1.5em; text-indent: -1.5em;}
-    ul.task-list{list-style: none;}
-    .display.math{display: block; text-align: center; margin: 0.5rem auto;}
-  </style>
-  <!--[if lt IE 9]>
-    <script src="//cdnjs.cloudflare.com/ajax/libs/html5shiv/3.7.3/html5shiv-printshiv.min.js"></script>
-  <![endif]-->
-=======
   <title></title>
   <style type="text/css">code{white-space: pre;}</style>
->>>>>>> 3e455323
   <!-- Global site tag (gtag.js) - Google Analytics -->
   <script async src="https://www.googletagmanager.com/gtag/js?id=UA-128365658-1"></script>
   <script>
@@ -196,13 +73,8 @@
 <p>You are welcome to contribute to PSL by making a technical contribution to PSL infrastructure like the website and Catalog-Builder, adding a model to the library, or contributing to one of the models already in the library.</p>
 <p>When you feel that you have made a valuable contribution, please add it to RELEASES.md. If you think PSL users should know about it, add it to NEWS.md. If your name is not already in contributors.md, add it.</p>
 <h2 id="submitting-a-project-to-psl">Submitting a project to PSL</h2>
-<<<<<<< HEAD
 <p>To submit a public policy simulation project to PSL, please bring your model or data preparation routine into compliance with <a href="../Catalog/library_criteria.html">PSL Criteria</a> and then open a pull request to PSL adding your model to the <a href="https://github.com/PSLmodels/PSL-Infrastructure/blob/master/Catalog/register.json">PSL Catalog Register</a>. The PSL project will then review your PR for public policy relevance and conformance to the PSL Criteria. If you have a question about the process or are unsure of your project’s relevance to PSL, please open an <a href="https://github.com/PSLmodels/PSL-Infrastructure/issues">issue</a>.</p>
 <h2 id="open-community-calls">Open Community Calls</h2>
-=======
-<p>To submit a public policy simulation project to PSL, please bring your model or data preparation routine into compliance with <a href="../Catalog/library_criteria.html">PSL Criteria</a> and then open a pull request to PSL adding your model to the <a href="https://github.com/PSLmodels/PSL-Infrastructure/blob/master/Catalog/register.json">PSL Catalog Register</a>. The PSL project will then review your PR for public policy relevance and conformance to the PSL Criteria. If you have a question about the process or are unsure of your project's relevance to PSL, please open an <a href="https://github.com/PSLmodels/PSL-Infrastructure/issues">issue</a>.</p>
-<h2 id="office-hours-with-the-community">Office hours with the community</h2>
->>>>>>> 3e455323
 <hr />
 <p>If you are interested in becoming a contributor to the PSL community, we welcome you to join one of our community calls. Please see the <a href="http://pslmodels.org/events.html">PSL events page</a> for a calendar of upcoming meetings. General community calls and project-specific calls are held on a regular basis and are open to the public.</p>
 </body>
