<!DOCTYPE html>
<html xmlns="http://www.w3.org/1999/xhtml" lang="" xml:lang="">
<head>
  <meta charset="utf-8" />
  <meta name="generator" content="pandoc" />
  <meta name="viewport" content="width=device-width, initial-scale=1.0, user-scalable=yes" />
  <title>contribute</title>
  <style>
    code{white-space: pre-wrap;}
    span.smallcaps{font-variant: small-caps;}
    span.underline{text-decoration: underline;}
    div.column{display: inline-block; vertical-align: top; width: 50%;}
    div.hanging-indent{margin-left: 1.5em; text-indent: -1.5em;}
    ul.task-list{list-style: none;}
    .display.math{display: block; text-align: center; margin: 0.5rem auto;}
  </style>
  <!--[if lt IE 9]>
    <script src="//cdnjs.cloudflare.com/ajax/libs/html5shiv/3.7.3/html5shiv-printshiv.min.js"></script>
  <![endif]-->
  <!-- Global site tag (gtag.js) - Google Analytics -->
  <script async src="https://www.googletagmanager.com/gtag/js?id=UA-128365658-1"></script>
  <script>
      window.dataLayer = window.dataLayer || [];
      function gtag(){dataLayer.push(arguments);}
      gtag('js', new Date());

      gtag('config', 'UA-128365658-1');
  </script>
  <meta charset="utf-8">
  <link rel="shortcut icon" type="image/x-icon" href="../favicon.ico">
  <title>PSL Community</title>
  <meta name="twitter:card" content="summary" />
  <meta name="twitter:image" content="http://pslmodels.org/imgs/PolicySimLibrary-1000px.png"/>
  <meta name="twitter:title" content="{{page.title}}"/>
  <!-- include bootstrap -->
  <link href="https://stackpath.bootstrapcdn.com/bootstrap/4.1.3/css/bootstrap.min.css" rel="stylesheet" integrity="sha384-MCw98/SFnGE8fJT3GXwEOngsV7Zt27NXFoaoApmYm81iuXoPkFOJwJ8ERdknLPMO" crossorigin="anonymous">
  <link rel="stylesheet" href="https://cdnjs.cloudflare.com/ajax/libs/font-awesome/4.7.0/css/font-awesome.min.css">
  <link rel="stylesheet" href="../CSS/page.css">
  <meta name="viewport" content="width=device-width, initial-scale=1">
</head>
<body>
<script src="https://code.jquery.com/jquery-3.3.1.slim.min.js" integrity="sha384-q8i/X+965DzO0rT7abK41JStQIAqVgRVzpbzo5smXKp4YfRvH+8abtTE1Pi6jizo" crossorigin="anonymous"></script>
<script src="https://cdnjs.cloudflare.com/ajax/libs/popper.js/1.14.7/umd/popper.min.js" integrity="sha384-UO2eT0CpHqdSJQ6hJty5KVphtPhzWj9WO1clHTMGa3JDZwrnQq4sF86dIHNDz0W1" crossorigin="anonymous"></script>
<script src="https://stackpath.bootstrapcdn.com/bootstrap/4.3.1/js/bootstrap.min.js" integrity="sha384-JjSmVgyd0p3pXB1rRibZUAYoIIy6OrQ6VrjIEaFf/nJGzIxFDsf4x0xIM+B07jRM" crossorigin="anonymous"></script>
<nav class="navbar navbar-expand-md navbar-light sticky-top" style="background-color:white">
    <div>
        <a href="../index.html" class="navbar-brand"><img src="../imgs/PSL.svg" height="40"></a>
    </div>
    <button class="navbar-toggler" data-toggle="collapse" data-target="#dropdownMenu">
        <span class="navbar-toggler-icon"></span>
    </button>
    <div class="collapse navbar-collapse" id="dropdownMenu">
        <ul class="navbar-nav">
            <li class="nav-item active dropdown">
                <a class="nav-link dropdown-toggle" href="#" id="navbarDropdownBlog" data-toggle="dropdown" aria-haspopup="true" aria-expanded="false">
                  Catalog
                </a>
                <div class="dropdown-menu dropdown-menu-right" aria-labelledby="navbarDropdownBlog">
                  <a class="dropdown-item" href="../Catalog/library_criteria.html">Criteria</a>  
                  <a class="dropdown-item" href="../Catalog/index.html">Models</a>
                </div>
            </li>
            <li class="nav-item active dropdown">
                <a class="nav-link dropdown-toggle" href="#" id="navbarDropdownBlog" data-toggle="dropdown" aria-haspopup="true" aria-expanded="false">
                  Community
                </a>
                <div class="dropdown-menu dropdown-menu-right" aria-labelledby="navbarDropdownBlog">
                  <a class="dropdown-item" href="../Community/contribute.html">Contribute</a>  
                  <a class="dropdown-item" href="http://discourse.pslmodels.org/">Forum</a>
                  <a class="dropdown-item" href="../Community/initiatives.html">Initiatives</a>
                  <a class="dropdown-item" href="../Community/council.html">Leadership Council</a>
                  <a class="dropdown-item" href="../Newsletter/archive.html">Newsletter</a>
                  <a class="dropdown-item" href="../Community/roadmap.html">Roadmap</a>
                </div>
            </li>
            <li class="nav-item active"><a class="nav-link" href="../about.html">About</a></li>
            <li class="nav-item active"><a class="nav-link" href="../events.html">Events</a></li>
            <li class="nav-item active"><a class="nav-link" href="http://blog.pslmodels.org/">Blog</a></li>
            <li class="nav-item active"><a class="nav-link" href="https://opencollective.com/psl">Donate</a></li>
        </ul>
    </div>
    <span class="navbar-text" style="float:right; font-family:'Courier New', Courier, monospace; margin-right:2%">
        Open Models == Better Policy
    </span>
</nav>
<div class="container">
<h1 id="contributing-to-psl">Contributing to PSL</h1>
<p>You are welcome to contribute to PSL by making a technical contribution to PSL infrastructure like the website and Catalog-Builder, adding a model to the library, or contributing to one of the models already in the library.</p>
<p>When you feel that you have made a valuable contribution, please add it to RELEASES.md. If you think PSL users should know about it, add it to NEWS.md. If your name is not already in contributors.md, add it.</p>
<h2 id="submitting-a-project-to-psl">Submitting a project to PSL</h2>
<p>To submit a public policy simulation project to PSL, please bring your model or data preparation routine into compliance with <a href="../Catalog/library_criteria.html">PSL Criteria</a> and then open a pull request to PSL adding your model to the <a href="https://github.com/PSLmodels/PSL-Infrastructure/blob/master/Catalog/register.json">PSL Catalog Register</a>. The PSL project will then review your PR for public policy relevance and conformance to the PSL Criteria. If you have a question about the process or are unsure of your project’s relevance to PSL, please open an <a href="https://github.com/PSLmodels/PSL-Infrastructure/issues">issue</a>.</p>
<h2 id="open-community-calls">Open Community Calls</h2>
<hr />
<<<<<<< HEAD
<p>1 pm on Tuesdays</p>
<p>Join Webex meeting https://ospc.my.webex.com/join/matt.jensen | 628 792 770</p>
<p>Join by phone +1-510-338-9438 USA Toll Access code: 628 792 770 <a href="https://mail.aei.org/owa/redir.aspx?C=3bfxNY8Hq70WhitL40PkEkH-cY-nbyII6k1CpEi38L8HKLh7xg7WCA..&amp;URL=https%3a%2f%2fospc.my.webex.com%2fcmp3300%2fwebcomponents%2fwidget%2fglobalcallin%2fglobalcallin.do%3fsiteurl%3dospc.my%26serviceType%3dMC%26ED%3d712667622%26tollFree%3d0">Global call-in numbers</a></p>
<br><br>
<footer class="footer mt-auto py-2">
<div class="row mt-5 border-top">
  <div class="col-sm"></div>
  <div class="col-sm text-center">
    <a href="https://twitter.com/pslmodels" class="fa fa-twitter"></a>
    <a href="https://www.linkedin.com/company/policy-simulation-library/" class="fa fa-linkedin"></a>
    <a href="https://www.youtube.com/channel/UCf7WWCuZHs_FFLjuBW4a4_Q" class="fa fa-youtube"></a>
    <a href="https://github.com/pslmodels" class="fa fa-github" aria-hidden="true"></a>
  </div>
  <div class="col-sm"></div>
</div>
</footer>
=======
<p>If you are interested in becoming a contributor to the PSL community, we welcome you to join one of our community calls. Please see the <a href="http://pslmodels.org/events.html">PSL events page</a> for a calendar of upcoming meetings. General community calls and project-specific calls are held on a regular basis and are open to the public.</p>
>>>>>>> a1f4031b
</body>
</html><|MERGE_RESOLUTION|>--- conflicted
+++ resolved
@@ -14,6 +14,7 @@
     ul.task-list{list-style: none;}
     .display.math{display: block; text-align: center; margin: 0.5rem auto;}
   </style>
+  <link rel="stylesheet" href="../../CSS/page.css" />
   <!--[if lt IE 9]>
     <script src="//cdnjs.cloudflare.com/ajax/libs/html5shiv/3.7.3/html5shiv-printshiv.min.js"></script>
   <![endif]-->
@@ -91,10 +92,7 @@
 <p>To submit a public policy simulation project to PSL, please bring your model or data preparation routine into compliance with <a href="../Catalog/library_criteria.html">PSL Criteria</a> and then open a pull request to PSL adding your model to the <a href="https://github.com/PSLmodels/PSL-Infrastructure/blob/master/Catalog/register.json">PSL Catalog Register</a>. The PSL project will then review your PR for public policy relevance and conformance to the PSL Criteria. If you have a question about the process or are unsure of your project’s relevance to PSL, please open an <a href="https://github.com/PSLmodels/PSL-Infrastructure/issues">issue</a>.</p>
 <h2 id="open-community-calls">Open Community Calls</h2>
 <hr />
-<<<<<<< HEAD
-<p>1 pm on Tuesdays</p>
-<p>Join Webex meeting https://ospc.my.webex.com/join/matt.jensen | 628 792 770</p>
-<p>Join by phone +1-510-338-9438 USA Toll Access code: 628 792 770 <a href="https://mail.aei.org/owa/redir.aspx?C=3bfxNY8Hq70WhitL40PkEkH-cY-nbyII6k1CpEi38L8HKLh7xg7WCA..&amp;URL=https%3a%2f%2fospc.my.webex.com%2fcmp3300%2fwebcomponents%2fwidget%2fglobalcallin%2fglobalcallin.do%3fsiteurl%3dospc.my%26serviceType%3dMC%26ED%3d712667622%26tollFree%3d0">Global call-in numbers</a></p>
+<p>If you are interested in becoming a contributor to the PSL community, we welcome you to join one of our community calls. Please see the <a href="http://pslmodels.org/events.html">PSL events page</a> for a calendar of upcoming meetings. General community calls and project-specific calls are held on a regular basis and are open to the public.</p>
 <br><br>
 <footer class="footer mt-auto py-2">
 <div class="row mt-5 border-top">
@@ -108,8 +106,5 @@
   <div class="col-sm"></div>
 </div>
 </footer>
-=======
-<p>If you are interested in becoming a contributor to the PSL community, we welcome you to join one of our community calls. Please see the <a href="http://pslmodels.org/events.html">PSL events page</a> for a calendar of upcoming meetings. General community calls and project-specific calls are held on a regular basis and are open to the public.</p>
->>>>>>> a1f4031b
 </body>
 </html>