<!DOCTYPE html>
<html lang="en" dir="ltr">
    <head>
        <!-- Global site tag (gtag.js) - Google Analytics -->
        <script async src="https://www.googletagmanager.com/gtag/js?id=UA-128365658-1"></script>
        <script>
            window.dataLayer = window.dataLayer || [];
            function gtag(){dataLayer.push(arguments);}
            gtag('js', new Date());

            gtag('config', 'UA-128365658-1');
        </script>
        <meta charset="utf-8">
        <link rel="shortcut icon" type="image/x-icon" href="favicon.ico">
        <title>Events</title>
        <!-- include bootstrap -->
        <link href="https://stackpath.bootstrapcdn.com/bootstrap/4.1.3/css/bootstrap.min.css" rel="stylesheet" integrity="sha384-MCw98/SFnGE8fJT3GXwEOngsV7Zt27NXFoaoApmYm81iuXoPkFOJwJ8ERdknLPMO" crossorigin="anonymous">
        <link rel="stylesheet" href="CSS/page.css">
        <meta name="viewport" content="width=device-width, initial-scale=1">
    </head>
    <body id="page">
        <script src="https://code.jquery.com/jquery-3.3.1.slim.min.js" integrity="sha384-q8i/X+965DzO0rT7abK41JStQIAqVgRVzpbzo5smXKp4YfRvH+8abtTE1Pi6jizo" crossorigin="anonymous"></script>
        <script src="https://cdnjs.cloudflare.com/ajax/libs/popper.js/1.14.7/umd/popper.min.js" integrity="sha384-UO2eT0CpHqdSJQ6hJty5KVphtPhzWj9WO1clHTMGa3JDZwrnQq4sF86dIHNDz0W1" crossorigin="anonymous"></script>
        <script src="https://stackpath.bootstrapcdn.com/bootstrap/4.3.1/js/bootstrap.min.js" integrity="sha384-JjSmVgyd0p3pXB1rRibZUAYoIIy6OrQ6VrjIEaFf/nJGzIxFDsf4x0xIM+B07jRM" crossorigin="anonymous"></script>
        <nav class="navbar navbar-expand-md navbar-light sticky-top" style="background-color:white">
            <div>
                <a href="index.html" class="navbar-brand"><img src="imgs/PSL.svg" height="40"></a>
            </div>
            <button class="navbar-toggler" data-toggle="collapse" data-target="#dropdownMenu">
                <span class="navbar-toggler-icon"></span>
            </button>
            <div class="collapse navbar-collapse" id="dropdownMenu">
                <ul class="navbar-nav">
                    <li class="nav-item active"><a class="nav-link" href="Catalog/index.html">Catalog</a></li>
                    <li class="nav-item active"><a class="nav-link" href="about.html">About</a></li>
                    <li class="nav-item active"><a class="nav-link" href="events.html">Events</a></li>
                    <li class="nav-item active"><a class="nav-link" href="Newsletter/archive.html">Newsletter</a></li>
                    <li class="nav-item active"><a class="nav-link" href="http://discourse.pslmodels.org/">Forum</a></li>
                    <li class="nav-item active"><a class="nav-link" href="initiatives.html">Initiatives</a></li>
                    <li class="nav-item active"><a class="nav-link" href="https://opencollective.com/psl">Donate</a></li>
                </ul>
            </div>
            <span class="navbar-text" style="float:right; font-family:'Courier New', Courier, monospace; margin-right:2%">
                Open Models == Better Policy
            </span>
        </nav>
            <div class="container-fluid">
                <div class="row" style="background-image: url('imgs/banner.svg')">
                    <div class="col-md-9 event-banner">
                        <p class="lead">Featured Event</p>
                        <a href="https://www.aei.org/events/webinar-the-policy-simulation-library-dc-meeting-dynamic-tax-modeling-with-the-new-og-usa-web-application/" class="event-link"><h2>Webinar –– The PSL DC meeting: Dynamic tax modeling with the new OG-USA web application</h2></a>
                        <h6>Thursday, April 16, 2020 | 2:00 pm to 2:45 pm EDT</h6>
                    </div>
                    <div class="col-md-3 event-picture">
                        <img src="imgs/PSL.jpg" height="350">
                    </div>
                </div>
                <div class="row" >
                    <div class="col-sm-6 event-col">
<<<<<<< HEAD
                        <h4 style="padding-top: 30px">July Community Calls</h4>
                        <p class="lead event-button">PSL Community Call | July 7, 3:00 pm ET</p>
                        <a target="_blank" href="https://calendar.google.com/event?action=TEMPLATE&amp;tmeid=MXU3bjluZTdrcmY0N2dvMXEzOHBkNmcxcnRfMjAyMDA3MDdUMTkwMDAwWiBwc2xtb2RlbHMub3JnXzN1Z3E2NmJ1NWpmbTY0MmY5aWk0aWt0c3AwQGc&amp;tmsrc=pslmodels.org_3ugq66bu5jfm642f9ii4iktsp0%40group.calendar.google.com&amp;scp=ALL"><img border="0" src="https://www.google.com/calendar/images/ext/gc_button1_en.gif"></a>
                        <p class="lead event-button">OG-USA Developer Call | July 14, 10:00 am ET</p>
                        <a target="_blank" href="https://calendar.google.com/event?action=TEMPLATE&amp;tmeid=MXF1OGdqYnR0cGxxamNrZzd0djh2MDhydmRfMjAyMDA3MTRUMTQwMDAwWiBwc2xtb2RlbHMub3JnXzN1Z3E2NmJ1NWpmbTY0MmY5aWk0aWt0c3AwQGc&amp;tmsrc=pslmodels.org_3ugq66bu5jfm642f9ii4iktsp0%40group.calendar.google.com&amp;scp=ALL"><img border="0" src="https://www.google.com/calendar/images/ext/gc_button1_en.gif"></a>
                        <p class="lead event-button">PSL Leadership Council Call | July 14, 3:00 pm ET</p>
                        <a target="_blank" href="https://calendar.google.com/event?action=TEMPLATE&amp;tmeid=N21kNjk4MnJhYTlxaDRncXBzOTYwdjVuMW9fMjAyMDA3MTRUMTkwMDAwWiBwc2xtb2RlbHMub3JnXzN1Z3E2NmJ1NWpmbTY0MmY5aWk0aWt0c3AwQGc&amp;tmsrc=pslmodels.org_3ugq66bu5jfm642f9ii4iktsp0%40group.calendar.google.com&amp;scp=ALL"><img border="0" src="https://www.google.com/calendar/images/ext/gc_button1_en.gif"></a>
                        <p class="lead event-button">OG-USA Developer Call | July 21, 10:00 am ET</p>
                        <a target="_blank" href="https://calendar.google.com/event?action=TEMPLATE&amp;tmeid=MXF1OGdqYnR0cGxxamNrZzd0djh2MDhydmRfMjAyMDA3MjFUMTQwMDAwWiBwc2xtb2RlbHMub3JnXzN1Z3E2NmJ1NWpmbTY0MmY5aWk0aWt0c3AwQGc&amp;tmsrc=pslmodels.org_3ugq66bu5jfm642f9ii4iktsp0%40group.calendar.google.com&amp;scp=ALL"><img border="0" src="https://www.google.com/calendar/images/ext/gc_button1_en.gif"></a>
                        <p class="lead event-button">PSL Community Call | July 21, 3:00 pm ET</p>
                        <a target="_blank" href="https://calendar.google.com/event?action=TEMPLATE&amp;tmeid=MXU3bjluZTdrcmY0N2dvMXEzOHBkNmcxcnRfMjAyMDA3MjFUMTkwMDAwWiBwc2xtb2RlbHMub3JnXzN1Z3E2NmJ1NWpmbTY0MmY5aWk0aWt0c3AwQGc&amp;tmsrc=pslmodels.org_3ugq66bu5jfm642f9ii4iktsp0%40group.calendar.google.com&amp;scp=ALL"><img border="0" src="https://www.google.com/calendar/images/ext/gc_button1_en.gif"></a>
                        <p class="lead event-button">OG-USA Developer Call | July 28, 10:00 am ET</p>
                        <a target="_blank" href="https://calendar.google.com/event?action=TEMPLATE&amp;tmeid=MXF1OGdqYnR0cGxxamNrZzd0djh2MDhydmRfMjAyMDA3MjhUMTQwMDAwWiBwc2xtb2RlbHMub3JnXzN1Z3E2NmJ1NWpmbTY0MmY5aWk0aWt0c3AwQGc&amp;tmsrc=pslmodels.org_3ugq66bu5jfm642f9ii4iktsp0%40group.calendar.google.com&amp;scp=ALL"><img border="0" src="https://www.google.com/calendar/images/ext/gc_button1_en.gif"></a>
                        <p class="lead event-button">PSL Leadership Council Call | July 28, 3:00 pm ET</p>
                        <a target="_blank" href="https://calendar.google.com/event?action=TEMPLATE&amp;tmeid=N21kNjk4MnJhYTlxaDRncXBzOTYwdjVuMW9fMjAyMDA3MjhUMTkwMDAwWiBwc2xtb2RlbHMub3JnXzN1Z3E2NmJ1NWpmbTY0MmY5aWk0aWt0c3AwQGc&amp;tmsrc=pslmodels.org_3ugq66bu5jfm642f9ii4iktsp0%40group.calendar.google.com&amp;scp=ALL"><img border="0" src="https://www.google.com/calendar/images/ext/gc_button1_en.gif"></a>
=======
                        <h4 style="padding-top: 30px">September Community Calls</h4>
                        <p class="lead event-button">PSL Community Call | September 1, 3:00 pm ET</p>
                        <a target="_blank" href="https://calendar.google.com/event?action=TEMPLATE&amp;tmeid=MXU3bjluZTdrcmY0N2dvMXEzOHBkNmcxcnRfMjAyMDA5MDFUMTkwMDAwWiBwc2xtb2RlbHMub3JnXzN1Z3E2NmJ1NWpmbTY0MmY5aWk0aWt0c3AwQGc&amp;tmsrc=pslmodels.org_3ugq66bu5jfm642f9ii4iktsp0%40group.calendar.google.com&amp;scp=ALL"><img border="0" src="https://www.google.com/calendar/images/ext/gc_button1_en.gif"></a>
                        <p class="lead event-button">PSL Leadership Council Call | September 8, 3:00 pm ET</p>
                        <a target="_blank" href="https://calendar.google.com/event?action=TEMPLATE&amp;tmeid=N21kNjk4MnJhYTlxaDRncXBzOTYwdjVuMW9fMjAyMDA5MDhUMTkwMDAwWiBwc2xtb2RlbHMub3JnXzN1Z3E2NmJ1NWpmbTY0MmY5aWk0aWt0c3AwQGc&amp;tmsrc=pslmodels.org_3ugq66bu5jfm642f9ii4iktsp0%40group.calendar.google.com&amp;scp=ALL"><img border="0" src="https://www.google.com/calendar/images/ext/gc_button1_en.gif"></a>
                        <p class="lead event-button">PSL Community Call | September 15, 3:00 pm ET</p>
                        <a target="_blank" href="https://calendar.google.com/event?action=TEMPLATE&amp;tmeid=MXU3bjluZTdrcmY0N2dvMXEzOHBkNmcxcnRfMjAyMDA5MTVUMTkwMDAwWiBwc2xtb2RlbHMub3JnXzN1Z3E2NmJ1NWpmbTY0MmY5aWk0aWt0c3AwQGc&amp;tmsrc=pslmodels.org_3ugq66bu5jfm642f9ii4iktsp0%40group.calendar.google.com&amp;scp=ALL"><img border="0" src="https://www.google.com/calendar/images/ext/gc_button1_en.gif"></a>
                        <p class="lead event-button">PSL Leadership Council Call | September 22, 3:00 pm ET</p>
                        <a target="_blank" href="https://calendar.google.com/event?action=TEMPLATE&amp;tmeid=N21kNjk4MnJhYTlxaDRncXBzOTYwdjVuMW9fMjAyMDA5MjJUMTkwMDAwWiBwc2xtb2RlbHMub3JnXzN1Z3E2NmJ1NWpmbTY0MmY5aWk0aWt0c3AwQGc&amp;tmsrc=pslmodels.org_3ugq66bu5jfm642f9ii4iktsp0%40group.calendar.google.com&amp;scp=ALL"><img border="0" src="https://www.google.com/calendar/images/ext/gc_button1_en.gif"></a>
                        <p class="lead event-button">PSL Community Call | September 29, 3:00 pm ET</p>
                        <a target="_blank" href="https://calendar.google.com/event?action=TEMPLATE&amp;tmeid=MXU3bjluZTdrcmY0N2dvMXEzOHBkNmcxcnRfMjAyMDA5MjlUMTkwMDAwWiBwc2xtb2RlbHMub3JnXzN1Z3E2NmJ1NWpmbTY0MmY5aWk0aWt0c3AwQGc&amp;tmsrc=pslmodels.org_3ugq66bu5jfm642f9ii4iktsp0%40group.calendar.google.com&amp;scp=ALL"><img border="0" src="https://www.google.com/calendar/images/ext/gc_button1_en.gif"></a>
>>>>>>> 5403d0dd
                    </div>
                    <div class="col-sm-6">
                        <h4 style="padding: 30px 0 10px">PSL Community Calendar</h4>
                        <iframe src="https://calendar.google.com/calendar/embed?height=600&amp;wkst=1&amp;bgcolor=%23ffffff&amp;ctz=America%2FNew_York&amp;src=cHNsbW9kZWxzLm9yZ18zdWdxNjZidTVqZm02NDJmOWlpNGlrdHNwMEBncm91cC5jYWxlbmRhci5nb29nbGUuY29t&amp;src=ZW4udXNhI2hvbGlkYXlAZ3JvdXAudi5jYWxlbmRhci5nb29nbGUuY29t&amp;color=%237CB342&amp;color=%230B8043&amp;showTitle=0&amp;showPrint=0&amp;showCalendars=0&amp;showNav=1&amp;showDate=1&amp;showTabs=0" width="100%" height=350 frameborder="0" scrolling="no"></iframe>
                    </div>
                </div>
            </div>
    </body>
</html><|MERGE_RESOLUTION|>--- conflicted
+++ resolved
@@ -57,35 +57,21 @@
                 </div>
                 <div class="row" >
                     <div class="col-sm-6 event-col">
-<<<<<<< HEAD
-                        <h4 style="padding-top: 30px">July Community Calls</h4>
-                        <p class="lead event-button">PSL Community Call | July 7, 3:00 pm ET</p>
-                        <a target="_blank" href="https://calendar.google.com/event?action=TEMPLATE&amp;tmeid=MXU3bjluZTdrcmY0N2dvMXEzOHBkNmcxcnRfMjAyMDA3MDdUMTkwMDAwWiBwc2xtb2RlbHMub3JnXzN1Z3E2NmJ1NWpmbTY0MmY5aWk0aWt0c3AwQGc&amp;tmsrc=pslmodels.org_3ugq66bu5jfm642f9ii4iktsp0%40group.calendar.google.com&amp;scp=ALL"><img border="0" src="https://www.google.com/calendar/images/ext/gc_button1_en.gif"></a>
-                        <p class="lead event-button">OG-USA Developer Call | July 14, 10:00 am ET</p>
-                        <a target="_blank" href="https://calendar.google.com/event?action=TEMPLATE&amp;tmeid=MXF1OGdqYnR0cGxxamNrZzd0djh2MDhydmRfMjAyMDA3MTRUMTQwMDAwWiBwc2xtb2RlbHMub3JnXzN1Z3E2NmJ1NWpmbTY0MmY5aWk0aWt0c3AwQGc&amp;tmsrc=pslmodels.org_3ugq66bu5jfm642f9ii4iktsp0%40group.calendar.google.com&amp;scp=ALL"><img border="0" src="https://www.google.com/calendar/images/ext/gc_button1_en.gif"></a>
-                        <p class="lead event-button">PSL Leadership Council Call | July 14, 3:00 pm ET</p>
-                        <a target="_blank" href="https://calendar.google.com/event?action=TEMPLATE&amp;tmeid=N21kNjk4MnJhYTlxaDRncXBzOTYwdjVuMW9fMjAyMDA3MTRUMTkwMDAwWiBwc2xtb2RlbHMub3JnXzN1Z3E2NmJ1NWpmbTY0MmY5aWk0aWt0c3AwQGc&amp;tmsrc=pslmodels.org_3ugq66bu5jfm642f9ii4iktsp0%40group.calendar.google.com&amp;scp=ALL"><img border="0" src="https://www.google.com/calendar/images/ext/gc_button1_en.gif"></a>
-                        <p class="lead event-button">OG-USA Developer Call | July 21, 10:00 am ET</p>
-                        <a target="_blank" href="https://calendar.google.com/event?action=TEMPLATE&amp;tmeid=MXF1OGdqYnR0cGxxamNrZzd0djh2MDhydmRfMjAyMDA3MjFUMTQwMDAwWiBwc2xtb2RlbHMub3JnXzN1Z3E2NmJ1NWpmbTY0MmY5aWk0aWt0c3AwQGc&amp;tmsrc=pslmodels.org_3ugq66bu5jfm642f9ii4iktsp0%40group.calendar.google.com&amp;scp=ALL"><img border="0" src="https://www.google.com/calendar/images/ext/gc_button1_en.gif"></a>
-                        <p class="lead event-button">PSL Community Call | July 21, 3:00 pm ET</p>
-                        <a target="_blank" href="https://calendar.google.com/event?action=TEMPLATE&amp;tmeid=MXU3bjluZTdrcmY0N2dvMXEzOHBkNmcxcnRfMjAyMDA3MjFUMTkwMDAwWiBwc2xtb2RlbHMub3JnXzN1Z3E2NmJ1NWpmbTY0MmY5aWk0aWt0c3AwQGc&amp;tmsrc=pslmodels.org_3ugq66bu5jfm642f9ii4iktsp0%40group.calendar.google.com&amp;scp=ALL"><img border="0" src="https://www.google.com/calendar/images/ext/gc_button1_en.gif"></a>
-                        <p class="lead event-button">OG-USA Developer Call | July 28, 10:00 am ET</p>
-                        <a target="_blank" href="https://calendar.google.com/event?action=TEMPLATE&amp;tmeid=MXF1OGdqYnR0cGxxamNrZzd0djh2MDhydmRfMjAyMDA3MjhUMTQwMDAwWiBwc2xtb2RlbHMub3JnXzN1Z3E2NmJ1NWpmbTY0MmY5aWk0aWt0c3AwQGc&amp;tmsrc=pslmodels.org_3ugq66bu5jfm642f9ii4iktsp0%40group.calendar.google.com&amp;scp=ALL"><img border="0" src="https://www.google.com/calendar/images/ext/gc_button1_en.gif"></a>
-                        <p class="lead event-button">PSL Leadership Council Call | July 28, 3:00 pm ET</p>
-                        <a target="_blank" href="https://calendar.google.com/event?action=TEMPLATE&amp;tmeid=N21kNjk4MnJhYTlxaDRncXBzOTYwdjVuMW9fMjAyMDA3MjhUMTkwMDAwWiBwc2xtb2RlbHMub3JnXzN1Z3E2NmJ1NWpmbTY0MmY5aWk0aWt0c3AwQGc&amp;tmsrc=pslmodels.org_3ugq66bu5jfm642f9ii4iktsp0%40group.calendar.google.com&amp;scp=ALL"><img border="0" src="https://www.google.com/calendar/images/ext/gc_button1_en.gif"></a>
-=======
                         <h4 style="padding-top: 30px">September Community Calls</h4>
                         <p class="lead event-button">PSL Community Call | September 1, 3:00 pm ET</p>
                         <a target="_blank" href="https://calendar.google.com/event?action=TEMPLATE&amp;tmeid=MXU3bjluZTdrcmY0N2dvMXEzOHBkNmcxcnRfMjAyMDA5MDFUMTkwMDAwWiBwc2xtb2RlbHMub3JnXzN1Z3E2NmJ1NWpmbTY0MmY5aWk0aWt0c3AwQGc&amp;tmsrc=pslmodels.org_3ugq66bu5jfm642f9ii4iktsp0%40group.calendar.google.com&amp;scp=ALL"><img border="0" src="https://www.google.com/calendar/images/ext/gc_button1_en.gif"></a>
                         <p class="lead event-button">PSL Leadership Council Call | September 8, 3:00 pm ET</p>
                         <a target="_blank" href="https://calendar.google.com/event?action=TEMPLATE&amp;tmeid=N21kNjk4MnJhYTlxaDRncXBzOTYwdjVuMW9fMjAyMDA5MDhUMTkwMDAwWiBwc2xtb2RlbHMub3JnXzN1Z3E2NmJ1NWpmbTY0MmY5aWk0aWt0c3AwQGc&amp;tmsrc=pslmodels.org_3ugq66bu5jfm642f9ii4iktsp0%40group.calendar.google.com&amp;scp=ALL"><img border="0" src="https://www.google.com/calendar/images/ext/gc_button1_en.gif"></a>
+                        <p class="lead event-button">OG-USA Developer Meeting | September 14, 12:00 pm ET</p>
+                        <a target="_blank" href="https://calendar.google.com/event?action=TEMPLATE&amp;tmeid=ZGg5ZnFmYzFoaXZodnFxMWRwdjcwMDdmMzZfMjAyMDA5MTRUMTYwMDAwWiBwc2xtb2RlbHMub3JnXzN1Z3E2NmJ1NWpmbTY0MmY5aWk0aWt0c3AwQGc&amp;tmsrc=pslmodels.org_3ugq66bu5jfm642f9ii4iktsp0%40group.calendar.google.com&amp;scp=ALL"><img border="0" src="https://www.google.com/calendar/images/ext/gc_button1_en.gif"></a>
                         <p class="lead event-button">PSL Community Call | September 15, 3:00 pm ET</p>
                         <a target="_blank" href="https://calendar.google.com/event?action=TEMPLATE&amp;tmeid=MXU3bjluZTdrcmY0N2dvMXEzOHBkNmcxcnRfMjAyMDA5MTVUMTkwMDAwWiBwc2xtb2RlbHMub3JnXzN1Z3E2NmJ1NWpmbTY0MmY5aWk0aWt0c3AwQGc&amp;tmsrc=pslmodels.org_3ugq66bu5jfm642f9ii4iktsp0%40group.calendar.google.com&amp;scp=ALL"><img border="0" src="https://www.google.com/calendar/images/ext/gc_button1_en.gif"></a>
                         <p class="lead event-button">PSL Leadership Council Call | September 22, 3:00 pm ET</p>
                         <a target="_blank" href="https://calendar.google.com/event?action=TEMPLATE&amp;tmeid=N21kNjk4MnJhYTlxaDRncXBzOTYwdjVuMW9fMjAyMDA5MjJUMTkwMDAwWiBwc2xtb2RlbHMub3JnXzN1Z3E2NmJ1NWpmbTY0MmY5aWk0aWt0c3AwQGc&amp;tmsrc=pslmodels.org_3ugq66bu5jfm642f9ii4iktsp0%40group.calendar.google.com&amp;scp=ALL"><img border="0" src="https://www.google.com/calendar/images/ext/gc_button1_en.gif"></a>
+                        <p class="lead event-button">OG-USA Developer Meeting | September 28, 12:00 pm ET</p>
+                        <a target="_blank" href="https://calendar.google.com/event?action=TEMPLATE&amp;tmeid=ZGg5ZnFmYzFoaXZodnFxMWRwdjcwMDdmMzZfMjAyMDA5MjhUMTYwMDAwWiBwc2xtb2RlbHMub3JnXzN1Z3E2NmJ1NWpmbTY0MmY5aWk0aWt0c3AwQGc&amp;tmsrc=pslmodels.org_3ugq66bu5jfm642f9ii4iktsp0%40group.calendar.google.com&amp;scp=ALL"><img border="0" src="https://www.google.com/calendar/images/ext/gc_button1_en.gif"></a>
                         <p class="lead event-button">PSL Community Call | September 29, 3:00 pm ET</p>
                         <a target="_blank" href="https://calendar.google.com/event?action=TEMPLATE&amp;tmeid=MXU3bjluZTdrcmY0N2dvMXEzOHBkNmcxcnRfMjAyMDA5MjlUMTkwMDAwWiBwc2xtb2RlbHMub3JnXzN1Z3E2NmJ1NWpmbTY0MmY5aWk0aWt0c3AwQGc&amp;tmsrc=pslmodels.org_3ugq66bu5jfm642f9ii4iktsp0%40group.calendar.google.com&amp;scp=ALL"><img border="0" src="https://www.google.com/calendar/images/ext/gc_button1_en.gif"></a>
->>>>>>> 5403d0dd
                     </div>
                     <div class="col-sm-6">
                         <h4 style="padding: 30px 0 10px">PSL Community Calendar</h4>
