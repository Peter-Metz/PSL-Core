--- conflicted
+++ resolved
@@ -45,11 +45,7 @@
                 <!-- Create a collapsible card for each model in PSL -->
                 {% for project, item in catalog.items() %}
                     <div class="card">
-<<<<<<< HEAD
-                        <div class="card-header" id="{{ make_id(item.name.value) }}-heading" style="background-color:#e4e9ec">
-=======
-                        <div class="card-header" id="{{ make_id(item.name.value) }}">
->>>>>>> 83c36ca7
+                        <div class="card-header" id="{{ make_id(item.name.value) }}" style="background-color:#e4e9ec">
                                 <h2>
                                     <a href="" style="color:inherit;" data-toggle="collapse" data-target="#{{ make_id(item.name.value) }}-collapse">{{ item.name.value }}</a>
                                     <div class="float-right">
